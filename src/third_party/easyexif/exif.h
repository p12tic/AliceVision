--- conflicted
+++ resolved
@@ -1,5 +1,5 @@
 /**************************************************************************
-  exif.h  -- A simple ISO C++ library to parse basic EXIF 
+  exif.h  -- A simple ISO C++ library to parse basic EXIF
              information from a JPEG file.
 
   Based on the description of the EXIF file format at:
@@ -16,11 +16,7 @@
   ================
 
   2.2: Release December 2014
-<<<<<<< HEAD
-       -- 
-=======
        --
->>>>>>> 08f6b082
 
   2.1: Released July 2013
        -- fixed a bug where JPEGs without an EXIF SubIFD would not be parsed
@@ -36,25 +32,25 @@
        -- added GPS support
 
   1.0: Released 2010
-  
-  Redistribution and use in source and binary forms, with or without 
+
+  Redistribution and use in source and binary forms, with or without
   modification, are permitted provided that the following conditions are met:
 
-  -- Redistributions of source code must retain the above copyright notice, 
+  -- Redistributions of source code must retain the above copyright notice,
      this list of conditions and the following disclaimer.
-  -- Redistributions in binary form must reproduce the above copyright notice, 
-     this list of conditions and the following disclaimer in the documentation 
+  -- Redistributions in binary form must reproduce the above copyright notice,
+     this list of conditions and the following disclaimer in the documentation
    and/or other materials provided with the distribution.
 
-   THIS SOFTWARE IS PROVIDED BY THE COPYRIGHT HOLDERS ``AS IS'' AND ANY EXPRESS 
-   OR IMPLIED WARRANTIES, INCLUDING, BUT NOT LIMITED TO, THE IMPLIED WARRANTIES 
-   OF MERCHANTABILITY AND FITNESS FOR A PARTICULAR PURPOSE ARE DISCLAIMED. IN 
-   NO EVENT SHALL THE FREEBSD PROJECT OR CONTRIBUTORS BE LIABLE FOR ANY DIRECT, 
-   INDIRECT, INCIDENTAL, SPECIAL, EXEMPLARY, OR CONSEQUENTIAL DAMAGES (INCLUDING, 
-   BUT NOT LIMITED TO, PROCUREMENT OF SUBSTITUTE GOODS OR SERVICES; LOSS OF USE, 
-   DATA, OR PROFITS; OR BUSINESS INTERRUPTION) HOWEVER CAUSED AND ON ANY THEORY 
-   OF LIABILITY, WHETHER IN CONTRACT, STRICT LIABILITY, OR TORT (INCLUDING 
-   NEGLIGENCE OR OTHERWISE) ARISING IN ANY WAY OUT OF THE USE OF THIS SOFTWARE, 
+   THIS SOFTWARE IS PROVIDED BY THE COPYRIGHT HOLDERS ``AS IS'' AND ANY EXPRESS
+   OR IMPLIED WARRANTIES, INCLUDING, BUT NOT LIMITED TO, THE IMPLIED WARRANTIES
+   OF MERCHANTABILITY AND FITNESS FOR A PARTICULAR PURPOSE ARE DISCLAIMED. IN
+   NO EVENT SHALL THE FREEBSD PROJECT OR CONTRIBUTORS BE LIABLE FOR ANY DIRECT,
+   INDIRECT, INCIDENTAL, SPECIAL, EXEMPLARY, OR CONSEQUENTIAL DAMAGES (INCLUDING,
+   BUT NOT LIMITED TO, PROCUREMENT OF SUBSTITUTE GOODS OR SERVICES; LOSS OF USE,
+   DATA, OR PROFITS; OR BUSINESS INTERRUPTION) HOWEVER CAUSED AND ON ANY THEORY
+   OF LIABILITY, WHETHER IN CONTRACT, STRICT LIABILITY, OR TORT (INCLUDING
+   NEGLIGENCE OR OTHERWISE) ARISING IN ANY WAY OUT OF THE USE OF THIS SOFTWARE,
    EVEN IF ADVISED OF THE POSSIBILITY OF SUCH DAMAGE.
 */
 #ifndef __EXIF_H
@@ -62,13 +58,9 @@
 
 #include <string>
 
-<<<<<<< HEAD
-// 
-=======
 namespace easyexif {
 
 //
->>>>>>> 08f6b082
 // Class responsible for storing and parsing EXIF information from a JPEG blob
 //
 class EXIFInfo {
@@ -77,13 +69,13 @@
   //
   // PARAM 'data': A pointer to a JPEG image.
   // PARAM 'length': The length of the JPEG image.
-  // RETURN:  PARSE_EXIF_SUCCESS (0) on succes with 'result' filled out
+  // RETURN:  PARSE_EXIF_SUCCESS (0) on success with 'result' filled out
   //          error code otherwise, as defined by the PARSE_EXIF_ERROR_* macros
   int parseFrom(const unsigned char *data, unsigned length);
   int parseFrom(const std::string &data);
 
   // Parsing function for an EXIF segment. This is used internally by parseFrom()
-  // but can be called for special cases where only the EXIF section is 
+  // but can be called for special cases where only the EXIF section is
   // available (i.e., a blob starting with the bytes "Exif\0\0").
   int parseFromEXIFSegment(const unsigned char *buf, unsigned len);
 
@@ -91,7 +83,7 @@
   void clear();
 
   // Data fields filled out by parseFrom()
-  char ByteAlign;                   // 0 = Motorola byte alignment, 1 = Intel 
+  char ByteAlign;                   // 0 = Motorola byte alignment, 1 = Intel
   std::string ImageDescription;     // Image description
   std::string Make;                 // Camera manufacturer's name
   std::string Model;                // Camera model
@@ -109,14 +101,9 @@
   std::string DateTimeDigitized;    // Digitization date and time (may not exist)
   std::string SubSecTimeOriginal;   // Sub-second time that original picture was taken
   std::string Copyright;            // File copyright information
-<<<<<<< HEAD
-  std::string ImageUniqueID;
+  std::string ImageUniqueID;        // Unique identifier assigned to the picture
   std::string SerialNumber;
-  std::string LensModel;
   std::string LensSerialNumber;
-=======
-  std::string ImageUniqueID;        // Unique identifier assigned to the picture
->>>>>>> 08f6b082
   double ExposureTime;              // Exposure time in seconds
   double FNumber;                   // F/stop
   unsigned short ISOSpeedRatings;   // ISO speed
@@ -145,18 +132,15 @@
       double minutes;
       double seconds;
       char direction;
-    } LatComponents, LonComponents;   // Latitude, Longitude expressed in deg/min/sec 
+    } LatComponents, LonComponents;   // Latitude, Longitude expressed in deg/min/sec
   } GeoLocation;
   struct LensInfo_t {               // Lens information
     double FStopMin;                // Min aperture (f-stop)
     double FStopMax;                // Max aperture (f-stop)
     double FocalLengthMin;          // Min focal length (mm)
     double FocalLengthMax;          // Max focal length (mm)
-<<<<<<< HEAD
-=======
     double FocalPlaneXResolution;   // Focal plane X-resolution
     double FocalPlaneYResolution;   // Focal plane Y-resolution
->>>>>>> 08f6b082
     std::string Make;               // Lens manufacturer
     std::string Model;              // Lens model
   } LensInfo;
